﻿using System;
using System.Collections;
using System.Collections.Generic;

namespace VisionNet.Core.Collections
{
    /// <summary>
<<<<<<< HEAD
    /// Represents a thread-safe, fixed-capacity history of elements where the most recently added item is stored at index 0
    /// and older items are shifted down, discarding the oldest when the capacity is exceeded. Selection metadata tracks a
    /// logical current item even as insertions reorder stored values.
    /// </summary>
    /// <remarks>
    /// The collection maintains a bounded timeline of items, always preserving order from newest to oldest. Enumeration returns
    /// a snapshot to avoid locking during iteration, and selection state is adjusted when insertions displace existing entries.
    /// </remarks>
    /// <typeparam name="T">Type of items stored in the historical collection.</typeparam>
=======
    /// Maintains a fixed-size, thread-safe history of elements where the most recent value occupies index zero
    /// and older values are shifted toward the end as new entries are inserted.
    /// </summary>
    /// <typeparam name="T">Type of elements tracked in the historical buffer.</typeparam>
>>>>>>> 2e554e89
    public class HistoricalCollection<T> : IEnumerable<T>
    {
        private readonly object _syncLock = new object();
        private readonly T[] _elements;

        private int _count;

        /// <summary>
<<<<<<< HEAD
        /// Gets or sets the zero-based index of the selected element, or -1 when no selection is active.
=======
        /// Gets or sets the index of the currently selected element within the history, or -1 when no element is selected.
>>>>>>> 2e554e89
        /// </summary>
        /// <value>A zero-based index for the selected item, or -1 to indicate no selection.</value>
        public int SelectedIndex { get; set; } = -1;

        /// <summary>
<<<<<<< HEAD
        /// Gets or sets the selected element associated with <see cref="SelectedIndex"/>; equals <c>default</c> when nothing is selected.
=======
        /// Gets or sets the currently selected element, returning <c>default(T)</c> when the selection is cleared.
>>>>>>> 2e554e89
        /// </summary>
        /// <value>The selected item when <see cref="SelectedIndex"/> is valid; otherwise <c>default(T)</c>.</value>
        public T Selected { get; set; } = default(T);

        /// <summary>
<<<<<<< HEAD
        /// Gets the fixed maximum number of elements that can be retained in the collection.
=======
        /// Gets the fixed maximum number of historical items retained by the collection.
>>>>>>> 2e554e89
        /// </summary>
        /// <value>The total capacity available for storing elements.</value>
        public int Capacity { get; }

        /// <summary>
<<<<<<< HEAD
        /// Gets the current number of stored elements in a thread-safe manner.
=======
        /// Gets the number of elements currently stored in the history in a thread-safe manner.
>>>>>>> 2e554e89
        /// </summary>
        /// <value>The count of tracked elements, limited by <see cref="Capacity"/>.</value>
        public int Count
        {
            get
            {
                lock (_syncLock)
                {
                    return _count;
                }
            }
        }

        /// <summary>
<<<<<<< HEAD
        /// Initializes a new instance of the <see cref="HistoricalCollection{T}"/> with a fixed capacity used to retain the most recent entries.
        /// </summary>
        /// <param name="capacity">Total number of elements that can be preserved before the oldest entries are discarded; must be greater than zero.</param>
        /// <exception cref="ArgumentException">Thrown when <paramref name="capacity"/> is less than or equal to zero to prevent an unusable collection.</exception>
=======
        /// Initializes a new historical buffer with the specified maximum capacity.
        /// </summary>
        /// <param name="capacity">Fixed number of elements the collection can retain; must be greater than zero.</param>
        /// <exception cref="ArgumentException">Thrown when <paramref name="capacity"/> is less than or equal to zero.</exception>
>>>>>>> 2e554e89
        public HistoricalCollection(int capacity)
        {
            if (capacity <= 0)
                throw new ArgumentException("Capacity should be greather than zero.", nameof(capacity));

            Capacity = capacity;
            _elements = new T[capacity];
            _count = 0;
        }

        /// <summary>
<<<<<<< HEAD
        /// Inserts an item as the most recent entry, shifting existing elements to older positions and dropping the oldest entry when the capacity is full.
        /// </summary>
        /// <param name="item">Item to add to the historical sequence.</param>
        /// <remarks>
        /// When a selection is active, the selected index is advanced to maintain its association with the same logical entry;
        /// the selection is cleared if the tracked element falls outside the retained range.
        /// </remarks>
=======
        /// Inserts a new element at the head of the history, shifting existing entries toward the tail and discarding the oldest when capacity is exceeded.
        /// </summary>
        /// <param name="item">Element to insert as the most recent entry.</param>
>>>>>>> 2e554e89
        public void Add(T item)
        {
            lock (_syncLock)
            {
                // Si no está llena, se incrementa _count.
                // Si está llena, se sobrescribe el último y se pierde el más antiguo.
                int insertPos = 0;

                if (_count < Capacity)
                {
                    // Desplazar [0.._count-1] hacia [1.._count]
                    for (int i = _count; i > 0; i--)
                    {
                        _elements[i] = _elements[i - 1];
                    }
                    _count++;
                }
                else
                {
                    // _count == Capacity
                    // Desplazar [0..Capacity-2] hacia [1..Capacity-1]
                    for (int i = Capacity - 1; i > 0; i--)
                    {
                        _elements[i] = _elements[i - 1];
                    }
                }

                // Insertar el nuevo elemento en la posición 0.
                _elements[insertPos] = item;

                // Ajustar el SelectedIndex si está seleccionado algo
                if (SelectedIndex != -1)
                {
                    SelectedIndex++;

                    // Si el índice seleccionado se sale de rango, se pierde la selección.
                    if (SelectedIndex >= _count)
                    {
                        SelectedIndex = -1;
                        Selected = default(T);
                    }
                }
            }
        }

        /// <summary>
<<<<<<< HEAD
        /// Retrieves the most recent item (index 0) currently stored in the history.
        /// Returns <see cref="default"/> when the collection is empty.
        /// </summary>
        /// <returns>The most recently added element, or <see cref="default"/> if no elements exist.</returns>
=======
        /// Retrieves the most recent element stored in the history.
        /// </summary>
        /// <returns>The element at index zero, or <c>default(T)</c> when the collection is empty.</returns>
>>>>>>> 2e554e89
        public T Newest()
        {
            lock (_syncLock)
            {
                if (_count == 0)
                    return default(T);

                return _elements[0];
            }
        }

        /// <summary>
<<<<<<< HEAD
        /// Removes all items from the historical buffer and resets the selection state in a thread-safe manner.
=======
        /// Removes all stored elements and clears the current selection in a thread-safe manner.
>>>>>>> 2e554e89
        /// </summary>
        public void Clear()
        {
            lock (_syncLock)
            {
                Array.Clear(_elements, 0, _elements.Length);
                _count = 0;

                // También limpiamos la selección
                SelectedIndex = -1;
                Selected = default(T);
            }
        }

        /// <summary>
<<<<<<< HEAD
        /// Gets the element at the specified zero-based index, where index 0 represents the most recent item.
        /// </summary>
        /// <param name="index">Zero-based index of the element to retrieve.</param>
        /// <returns>The element at the specified index, or <c>default</c> when the index is out of range.</returns>
=======
        /// Gets the element at the specified historical index, where zero represents the most recent entry.
        /// </summary>
        /// <param name="index">Zero-based offset within the history. Values outside the current range return <c>default(T)</c>.</param>
        /// <returns>The element stored at the requested position, or <c>default(T)</c> if the index is invalid.</returns>
>>>>>>> 2e554e89
        public T this[int index]
        {
            get
            {
                lock (_syncLock)
                {
                    if (index < 0 || index >= _count)
                        return default(T);

                    return _elements[index];
                }
            }
        }

        /// <summary>
<<<<<<< HEAD
        /// Returns an enumerator that iterates over a snapshot of the current elements in order from newest to oldest.
        /// </summary>
        /// <returns>An enumerator for the captured sequence of elements.</returns>
=======
        /// Returns an enumerator that iterates through a snapshot of the current historical elements.
        /// </summary>
        /// <returns>An enumerator yielding items from the most recent to the oldest as captured when enumeration begins.</returns>
>>>>>>> 2e554e89
        public IEnumerator<T> GetEnumerator()
        {
            T[] snapshot;
            lock (_syncLock)
            {
                snapshot = new T[_count];
                for (int i = 0; i < _count; i++)
                {
                    snapshot[i] = _elements[i];
                }
            }

            foreach (T item in snapshot)
            {
                yield return item;
            }
        }

        /// <summary>
        /// Returns a non-generic enumerator that iterates through the historical snapshot.
        /// </summary>
        /// <returns>An enumerator exposing the same snapshot provided by <see cref="GetEnumerator()"/>.</returns>
        IEnumerator IEnumerable.GetEnumerator() => GetEnumerator();
    }
}<|MERGE_RESOLUTION|>--- conflicted
+++ resolved
@@ -5,7 +5,6 @@
 namespace VisionNet.Core.Collections
 {
     /// <summary>
-<<<<<<< HEAD
     /// Represents a thread-safe, fixed-capacity history of elements where the most recently added item is stored at index 0
     /// and older items are shifted down, discarding the oldest when the capacity is exceeded. Selection metadata tracks a
     /// logical current item even as insertions reorder stored values.
@@ -15,12 +14,6 @@
     /// a snapshot to avoid locking during iteration, and selection state is adjusted when insertions displace existing entries.
     /// </remarks>
     /// <typeparam name="T">Type of items stored in the historical collection.</typeparam>
-=======
-    /// Maintains a fixed-size, thread-safe history of elements where the most recent value occupies index zero
-    /// and older values are shifted toward the end as new entries are inserted.
-    /// </summary>
-    /// <typeparam name="T">Type of elements tracked in the historical buffer.</typeparam>
->>>>>>> 2e554e89
     public class HistoricalCollection<T> : IEnumerable<T>
     {
         private readonly object _syncLock = new object();
@@ -29,41 +22,25 @@
         private int _count;
 
         /// <summary>
-<<<<<<< HEAD
-        /// Gets or sets the zero-based index of the selected element, or -1 when no selection is active.
-=======
         /// Gets or sets the index of the currently selected element within the history, or -1 when no element is selected.
->>>>>>> 2e554e89
         /// </summary>
         /// <value>A zero-based index for the selected item, or -1 to indicate no selection.</value>
         public int SelectedIndex { get; set; } = -1;
 
         /// <summary>
-<<<<<<< HEAD
         /// Gets or sets the selected element associated with <see cref="SelectedIndex"/>; equals <c>default</c> when nothing is selected.
-=======
-        /// Gets or sets the currently selected element, returning <c>default(T)</c> when the selection is cleared.
->>>>>>> 2e554e89
         /// </summary>
         /// <value>The selected item when <see cref="SelectedIndex"/> is valid; otherwise <c>default(T)</c>.</value>
         public T Selected { get; set; } = default(T);
 
         /// <summary>
-<<<<<<< HEAD
         /// Gets the fixed maximum number of elements that can be retained in the collection.
-=======
-        /// Gets the fixed maximum number of historical items retained by the collection.
->>>>>>> 2e554e89
         /// </summary>
         /// <value>The total capacity available for storing elements.</value>
         public int Capacity { get; }
 
         /// <summary>
-<<<<<<< HEAD
-        /// Gets the current number of stored elements in a thread-safe manner.
-=======
         /// Gets the number of elements currently stored in the history in a thread-safe manner.
->>>>>>> 2e554e89
         /// </summary>
         /// <value>The count of tracked elements, limited by <see cref="Capacity"/>.</value>
         public int Count
@@ -78,17 +55,10 @@
         }
 
         /// <summary>
-<<<<<<< HEAD
         /// Initializes a new instance of the <see cref="HistoricalCollection{T}"/> with a fixed capacity used to retain the most recent entries.
         /// </summary>
         /// <param name="capacity">Total number of elements that can be preserved before the oldest entries are discarded; must be greater than zero.</param>
         /// <exception cref="ArgumentException">Thrown when <paramref name="capacity"/> is less than or equal to zero to prevent an unusable collection.</exception>
-=======
-        /// Initializes a new historical buffer with the specified maximum capacity.
-        /// </summary>
-        /// <param name="capacity">Fixed number of elements the collection can retain; must be greater than zero.</param>
-        /// <exception cref="ArgumentException">Thrown when <paramref name="capacity"/> is less than or equal to zero.</exception>
->>>>>>> 2e554e89
         public HistoricalCollection(int capacity)
         {
             if (capacity <= 0)
@@ -100,7 +70,6 @@
         }
 
         /// <summary>
-<<<<<<< HEAD
         /// Inserts an item as the most recent entry, shifting existing elements to older positions and dropping the oldest entry when the capacity is full.
         /// </summary>
         /// <param name="item">Item to add to the historical sequence.</param>
@@ -108,11 +77,6 @@
         /// When a selection is active, the selected index is advanced to maintain its association with the same logical entry;
         /// the selection is cleared if the tracked element falls outside the retained range.
         /// </remarks>
-=======
-        /// Inserts a new element at the head of the history, shifting existing entries toward the tail and discarding the oldest when capacity is exceeded.
-        /// </summary>
-        /// <param name="item">Element to insert as the most recent entry.</param>
->>>>>>> 2e554e89
         public void Add(T item)
         {
             lock (_syncLock)
@@ -159,16 +123,10 @@
         }
 
         /// <summary>
-<<<<<<< HEAD
         /// Retrieves the most recent item (index 0) currently stored in the history.
         /// Returns <see cref="default"/> when the collection is empty.
         /// </summary>
         /// <returns>The most recently added element, or <see cref="default"/> if no elements exist.</returns>
-=======
-        /// Retrieves the most recent element stored in the history.
-        /// </summary>
-        /// <returns>The element at index zero, or <c>default(T)</c> when the collection is empty.</returns>
->>>>>>> 2e554e89
         public T Newest()
         {
             lock (_syncLock)
@@ -181,11 +139,7 @@
         }
 
         /// <summary>
-<<<<<<< HEAD
         /// Removes all items from the historical buffer and resets the selection state in a thread-safe manner.
-=======
-        /// Removes all stored elements and clears the current selection in a thread-safe manner.
->>>>>>> 2e554e89
         /// </summary>
         public void Clear()
         {
@@ -201,17 +155,10 @@
         }
 
         /// <summary>
-<<<<<<< HEAD
         /// Gets the element at the specified zero-based index, where index 0 represents the most recent item.
-        /// </summary>
-        /// <param name="index">Zero-based index of the element to retrieve.</param>
-        /// <returns>The element at the specified index, or <c>default</c> when the index is out of range.</returns>
-=======
-        /// Gets the element at the specified historical index, where zero represents the most recent entry.
         /// </summary>
         /// <param name="index">Zero-based offset within the history. Values outside the current range return <c>default(T)</c>.</param>
         /// <returns>The element stored at the requested position, or <c>default(T)</c> if the index is invalid.</returns>
->>>>>>> 2e554e89
         public T this[int index]
         {
             get
@@ -227,15 +174,9 @@
         }
 
         /// <summary>
-<<<<<<< HEAD
         /// Returns an enumerator that iterates over a snapshot of the current elements in order from newest to oldest.
         /// </summary>
-        /// <returns>An enumerator for the captured sequence of elements.</returns>
-=======
-        /// Returns an enumerator that iterates through a snapshot of the current historical elements.
-        /// </summary>
         /// <returns>An enumerator yielding items from the most recent to the oldest as captured when enumeration begins.</returns>
->>>>>>> 2e554e89
         public IEnumerator<T> GetEnumerator()
         {
             T[] snapshot;
