--- conflicted
+++ resolved
@@ -5,12 +5,6 @@
 namespace VisionNet.Core.Collections
 {
     /// <summary>
-<<<<<<< HEAD
-    /// Maintains a fixed-size, thread-safe collection that tracks items in reverse chronological order,
-    /// always placing the most recent entry at index 0 while shifting older entries toward the end.
-    /// </summary>
-    /// <typeparam name="T">Type of items captured in the historical record.</typeparam>
-=======
     /// Represents a thread-safe, fixed-capacity history of elements where the most recently added item is stored at index 0
     /// and older items are shifted down, discarding the oldest when the capacity is exceeded. Selection metadata tracks a
     /// logical current item even as insertions reorder stored values.
@@ -20,7 +14,6 @@
     /// a snapshot to avoid locking during iteration, and selection state is adjusted when insertions displace existing entries.
     /// </remarks>
     /// <typeparam name="T">Type of items stored in the historical collection.</typeparam>
->>>>>>> d0dab12e
     public class HistoricalCollection<T> : IEnumerable<T>
     {
         private readonly object _syncLock = new object();
@@ -29,38 +22,22 @@
         private int _count;
 
         /// <summary>
-<<<<<<< HEAD
-        /// Gets or sets the index of the selected element within the historical sequence; -1 indicates that no element is selected.
-=======
         /// Gets or sets the zero-based index of the selected element, or -1 when no selection is active.
->>>>>>> d0dab12e
         /// </summary>
         public int SelectedIndex { get; set; } = -1;
 
         /// <summary>
-<<<<<<< HEAD
-        /// Gets or sets the currently selected element; equals <see cref="default"/> when <see cref="SelectedIndex"/> equals -1 or the selected entry has been discarded.
-=======
         /// Gets or sets the selected element associated with <see cref="SelectedIndex"/>; equals <c>default</c> when nothing is selected.
->>>>>>> d0dab12e
         /// </summary>
         public T Selected { get; set; } = default(T);
 
         /// <summary>
-<<<<<<< HEAD
-        /// Gets the maximum number of elements that can be retained in the historical buffer.
-=======
         /// Gets the fixed maximum number of elements that can be retained in the collection.
->>>>>>> d0dab12e
         /// </summary>
         public int Capacity { get; }
 
         /// <summary>
-<<<<<<< HEAD
-        /// Gets the current number of items stored in the collection in a thread-safe manner.
-=======
         /// Gets the current number of stored elements in a thread-safe manner.
->>>>>>> d0dab12e
         /// </summary>
         public int Count
         {
@@ -74,17 +51,10 @@
         }
 
         /// <summary>
-<<<<<<< HEAD
         /// Initializes a new instance of the <see cref="HistoricalCollection{T}"/> with a fixed capacity used to retain the most recent entries.
         /// </summary>
         /// <param name="capacity">Total number of elements that can be preserved before the oldest entries are discarded; must be greater than zero.</param>
         /// <exception cref="ArgumentException">Thrown when <paramref name="capacity"/> is less than or equal to zero to prevent an unusable collection.</exception>
-=======
-        /// Initializes a new instance of the <see cref="HistoricalCollection{T}"/> class with the specified capacity.
-        /// </summary>
-        /// <param name="capacity">Positive number indicating the maximum number of items that can be retained.</param>
-        /// <exception cref="ArgumentException">Thrown when <paramref name="capacity"/> is less than or equal to zero.</exception>
->>>>>>> d0dab12e
         public HistoricalCollection(int capacity)
         {
             if (capacity <= 0)
@@ -96,20 +66,13 @@
         }
 
         /// <summary>
-<<<<<<< HEAD
         /// Inserts an item as the most recent entry, shifting existing elements to older positions and dropping the oldest entry when the capacity is full.
-        /// </summary>
-        /// <param name="item">Item captured for historical tracking; may be <see cref="default"/>.</param>
-=======
-        /// Adds an item to the collection, inserting it at index 0 and shifting existing elements toward the end,
-        /// discarding the oldest element when the capacity is full.
         /// </summary>
         /// <param name="item">Item to add to the historical sequence.</param>
         /// <remarks>
         /// When a selection is active, the selected index is advanced to maintain its association with the same logical entry;
         /// the selection is cleared if the tracked element falls outside the retained range.
         /// </remarks>
->>>>>>> d0dab12e
         public void Add(T item)
         {
             lock (_syncLock)
@@ -156,16 +119,10 @@
         }
 
         /// <summary>
-<<<<<<< HEAD
         /// Retrieves the most recent item (index 0) currently stored in the history.
         /// Returns <see cref="default"/> when the collection is empty.
         /// </summary>
         /// <returns>The most recently added element, or <see cref="default"/> if no elements exist.</returns>
-=======
-        /// Retrieves the most recently added element stored at index 0.
-        /// </summary>
-        /// <returns>The most recent element, or <c>default</c> when the collection is empty.</returns>
->>>>>>> d0dab12e
         public T Newest()
         {
             lock (_syncLock)
@@ -178,11 +135,7 @@
         }
 
         /// <summary>
-<<<<<<< HEAD
         /// Removes all items from the historical buffer and resets the selection state in a thread-safe manner.
-=======
-        /// Removes all elements from the collection and clears any active selection.
->>>>>>> d0dab12e
         /// </summary>
         public void Clear()
         {
@@ -198,18 +151,10 @@
         }
 
         /// <summary>
-<<<<<<< HEAD
-        /// Gets the element at the specified index, where 0 represents the most recent entry and higher values represent progressively older entries.
-        /// Returns <see cref="default"/> for out-of-range requests.
-        /// </summary>
-        /// <param name="index">Zero-based position within the historical sequence.</param>
-        /// <returns>The element at <paramref name="index"/>, or <see cref="default"/> when the index is outside the tracked range.</returns>
-=======
         /// Gets the element at the specified zero-based index, where index 0 represents the most recent item.
         /// </summary>
         /// <param name="index">Zero-based index of the element to retrieve.</param>
         /// <returns>The element at the specified index, or <c>default</c> when the index is out of range.</returns>
->>>>>>> d0dab12e
         public T this[int index]
         {
             get
@@ -225,15 +170,9 @@
         }
 
         /// <summary>
-<<<<<<< HEAD
-        /// Creates an enumerator over a snapshot of the current items, preserving the newest-to-oldest ordering at the time of enumeration.
-        /// </summary>
-        /// <returns>An enumerator that iterates through a stable copy of the tracked history.</returns>
-=======
         /// Returns an enumerator that iterates over a snapshot of the current elements in order from newest to oldest.
         /// </summary>
         /// <returns>An enumerator for the captured sequence of elements.</returns>
->>>>>>> d0dab12e
         public IEnumerator<T> GetEnumerator()
         {
             T[] snapshot;
