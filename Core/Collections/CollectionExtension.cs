--- conflicted
+++ resolved
@@ -31,16 +31,10 @@
         public static int FindIndex<T>(this IEnumerable<T> items, Predicate<T> predicate)
         {
             // GUARD: Ensure required arguments are provided.
-<<<<<<< HEAD
-            if (items == null)
-                throw new ArgumentNullException(nameof(items));
-            if (predicate == null)
-=======
             if (items is null)
                 throw new ArgumentNullException(nameof(items));
 
             if (predicate is null)
->>>>>>> 691e3b25
                 throw new ArgumentNullException(nameof(predicate));
 
             bool found = false;
