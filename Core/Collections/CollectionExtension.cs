--- conflicted
+++ resolved
@@ -255,15 +255,6 @@
         }
 
         /// <summary>
-<<<<<<< HEAD
-        /// Determines whether the sequence contains an element that is equal to the specified value using the default equality comparer.
-        /// </summary>
-        /// <typeparam name="T">The element type stored in the sequence.</typeparam>
-        /// <param name="sequence">The sequence to search; must not be <c>null</c>.</param>
-        /// <param name="value">The value to locate using <see cref="EqualityComparer{T}.Default"/>.</param>
-        /// <returns><c>true</c> when at least one element matches <paramref name="value"/>; otherwise, <c>false</c>.</returns>
-        /// <exception cref="NullReferenceException">Thrown when <paramref name="sequence"/> is <c>null</c>, because enumeration cannot be performed.</exception>
-=======
         /// Determines whether the specified sequence contains a particular value by using the default equality comparer.
         /// </summary>
         /// <typeparam name="T">The type of the elements in the sequence.</typeparam>
@@ -271,7 +262,6 @@
         /// <param name="value">The value to locate in the sequence. The value may be <see langword="null"/> for reference types.</param>
         /// <returns><see langword="true"/> if the value is found in the sequence; otherwise, <see langword="false"/>.</returns>
         /// <exception cref="NullReferenceException">The <paramref name="sequence"/> parameter is <see langword="null"/>.</exception>
->>>>>>> f8422305
         public static bool Contains<T>(this IEnumerable<T> sequence, T value)
         {
             IEqualityComparer<T> @default = EqualityComparer<T>.Default;
@@ -287,15 +277,6 @@
         }
 
         /// <summary>
-<<<<<<< HEAD
-        /// Determines whether the non-generic sequence contains an element equal to the specified value using the default object comparer.
-        /// </summary>
-        /// <param name="sequence">The sequence to search; must not be <c>null</c>.</param>
-        /// <param name="value">The value to locate using <see cref="Comparer{T}.Default"/> for <see cref="object"/> instances.</param>
-        /// <returns><c>true</c> when an element compares equal to <paramref name="value"/>; otherwise, <c>false</c>.</returns>
-        /// <exception cref="NullReferenceException">Thrown when <paramref name="sequence"/> is <c>null</c>, because enumeration cannot be performed.</exception>
-        /// <exception cref="ArgumentException">Thrown when elements of <paramref name="sequence"/> do not support comparison with <paramref name="value"/> via <see cref="IComparable"/>.</exception>
-=======
         /// Determines whether the specified non-generic sequence contains a particular value by using <see cref="System.Collections.Generic.Comparer{object}.Default"/>.
         /// </summary>
         /// <param name="sequence">The sequence to search. If this value is <see langword="null"/>, a <see cref="NullReferenceException"/> is thrown.</param>
@@ -303,7 +284,6 @@
         /// <returns><see langword="true"/> if the value is found in the sequence; otherwise, <see langword="false"/>.</returns>
         /// <exception cref="NullReferenceException">The <paramref name="sequence"/> parameter is <see langword="null"/>.</exception>
         /// <exception cref="ArgumentException">The comparer cannot determine an ordering for <paramref name="value"/> and the elements of <paramref name="sequence"/>.</exception>
->>>>>>> f8422305
         public static bool Contains(this IEnumerable sequence, object value)
         {
             Comparer<object> @default = Comparer<object>.Default;
@@ -319,7 +299,6 @@
         }
 
         /// <summary>
-<<<<<<< HEAD
         /// Determines whether the sequence contains any element that is equal to at least one value from the provided candidate set.
         /// </summary>
         /// <typeparam name="T">The element type stored in the sequence and candidate set.</typeparam>
@@ -327,14 +306,6 @@
         /// <param name="values">The candidate values to look for; may be <c>null</c> or empty to short-circuit the check.</param>
         /// <returns><c>true</c> when <paramref name="sequence"/> contains any element present in <paramref name="values"/>; otherwise, <c>false</c>.</returns>
         /// <exception cref="NullReferenceException">Thrown when <paramref name="sequence"/> is <c>null</c>, because enumeration cannot be performed.</exception>
-=======
-        /// Determines whether the sequence contains any of the specified values by using the default equality comparer.
-        /// </summary>
-        /// <typeparam name="T">The type of the elements in the sequences.</typeparam>
-        /// <param name="sequence">The sequence to search. If this value is <see langword="null"/>, the method returns <see langword="false"/>.</param>
-        /// <param name="values">The values to locate in the sequence. If this value is <see langword="null"/> or empty, the method returns <see langword="false"/>.</param>
-        /// <returns><see langword="true"/> if any value from <paramref name="values"/> is present in <paramref name="sequence"/>; otherwise, <see langword="false"/>.</returns>
->>>>>>> f8422305
         public static bool ContainsAny<T>(this IEnumerable<T> sequence, IEnumerable<T> values)
         {
             if (IsSequenceNullOrEmpty(values))
@@ -368,20 +339,12 @@
         }
 
         /// <summary>
-<<<<<<< HEAD
         /// Determines whether the non-generic sequence contains any element that equals one of the supplied candidate values using object equality semantics.
         /// </summary>
         /// <param name="sequence">The sequence to inspect; must not be <c>null</c>.</param>
         /// <param name="values">The candidate values to look for; may be <c>null</c> or empty to short-circuit the check.</param>
         /// <returns><c>true</c> when <paramref name="sequence"/> contains any of the elements in <paramref name="values"/>; otherwise, <c>false</c>.</returns>
         /// <exception cref="NullReferenceException">Thrown when <paramref name="sequence"/> is <c>null</c>, because enumeration cannot be performed.</exception>
-=======
-        /// Determines whether the sequence contains any of the specified values by using the default equality comparer for <see cref="object"/>.
-        /// </summary>
-        /// <param name="sequence">The sequence to search. If this value is <see langword="null"/>, the method returns <see langword="false"/>.</param>
-        /// <param name="values">The values to locate in the sequence. If this value is <see langword="null"/> or empty, the method returns <see langword="false"/>.</param>
-        /// <returns><see langword="true"/> if any value from <paramref name="values"/> is present in <paramref name="sequence"/>; otherwise, <see langword="false"/>.</returns>
->>>>>>> f8422305
         public static bool ContainsAny(this IEnumerable sequence, IEnumerable values)
         {
             if (IsSequenceNullOrEmpty(values))
@@ -415,7 +378,6 @@
         }
 
         /// <summary>
-<<<<<<< HEAD
         /// Determines whether <paramref name="sequence"/> supplies every element required by <paramref name="values"/>.
         /// Handles <see langword="null"/> or empty <paramref name="values"/> as trivially satisfied and treats a
         /// <see langword="null"/> <paramref name="sequence"/> as empty.
@@ -438,14 +400,6 @@
         /// Any exception thrown while enumerating <paramref name="sequence"/> or <paramref name="values"/> is
         /// propagated to the caller.
         /// </exception>
-=======
-        /// Determines whether the sequence contains all the specified values by using the default equality comparer.
-        /// </summary>
-        /// <typeparam name="T">The type of the elements in the sequences.</typeparam>
-        /// <param name="sequence">The sequence to search. If this value is <see langword="null"/>, the method returns <see langword="false"/>.</param>
-        /// <param name="values">The values to locate in the sequence. If this value is <see langword="null"/> or empty, the method returns <see langword="true"/>.</param>
-        /// <returns><see langword="true"/> if every value from <paramref name="values"/> is present in <paramref name="sequence"/>; otherwise, <see langword="false"/>.</returns>
->>>>>>> f8422305
         public static bool ContainsAll<T>(this IEnumerable<T> sequence, IEnumerable<T> values)
         {
             if (IsSequenceNullOrEmpty(values))
@@ -479,7 +433,6 @@
         }
 
         /// <summary>
-<<<<<<< HEAD
         /// Determines whether <paramref name="sequence"/> supplies every element required by <paramref name="values"/>,
         /// using non-generic comparisons.
         /// Handles <see langword="null"/> or empty <paramref name="values"/> as trivially satisfied and treats a
@@ -502,13 +455,6 @@
         /// Any exception thrown while enumerating <paramref name="sequence"/> or <paramref name="values"/> is
         /// propagated to the caller.
         /// </exception>
-=======
-        /// Determines whether the sequence contains all the specified values by using the default equality comparer for <see cref="object"/>.
-        /// </summary>
-        /// <param name="sequence">The sequence to search. If this value is <see langword="null"/>, the method returns <see langword="false"/>.</param>
-        /// <param name="values">The values to locate in the sequence. If this value is <see langword="null"/> or empty, the method returns <see langword="true"/>.</param>
-        /// <returns><see langword="true"/> if every value from <paramref name="values"/> is present in <paramref name="sequence"/>; otherwise, <see langword="false"/>.</returns>
->>>>>>> f8422305
         public static bool ContainsAll(this IEnumerable sequence, IEnumerable values)
         {
             if (IsSequenceNullOrEmpty(values))
@@ -542,7 +488,6 @@
         }
 
         /// <summary>
-<<<<<<< HEAD
         /// Determines whether <paramref name="sequence"/> exposes exactly <paramref name="numberOfElements"/> items,
         /// treating a <see langword="null"/> sequence as empty.
         /// </summary>
@@ -558,13 +503,6 @@
         /// <exception cref="Exception">
         /// Any exception thrown while enumerating <paramref name="sequence"/> is propagated to the caller.
         /// </exception>
-=======
-        /// Determines whether the sequence contains exactly the specified number of elements.
-        /// </summary>
-        /// <param name="sequence">The sequence to evaluate. This value may be <see langword="null"/>.</param>
-        /// <param name="numberOfElements">The number of elements to compare against.</param>
-        /// <returns><see langword="true"/> if the sequence contains exactly <paramref name="numberOfElements"/> elements; otherwise, <see langword="false"/>.</returns>
->>>>>>> f8422305
         public static bool SequenceHasLength(this IEnumerable sequence, int numberOfElements)
         {
             if (sequence == null)
@@ -604,7 +542,6 @@
         }
 
         /// <summary>
-<<<<<<< HEAD
         /// Determines whether <paramref name="sequence"/> is <see langword="null"/> or exposes no elements.
         /// </summary>
         /// <typeparam name="TSource">The type of the elements in the sequence.</typeparam>
@@ -619,13 +556,6 @@
         /// <exception cref="Exception">
         /// Any exception thrown while enumerating <paramref name="sequence"/> is propagated to the caller.
         /// </exception>
-=======
-        /// Determines whether the specified sequence is <see langword="null"/> or contains no elements.
-        /// </summary>
-        /// <typeparam name="TSource">The type of the elements in the sequence.</typeparam>
-        /// <param name="sequence">The sequence to test. This value may be <see langword="null"/>.</param>
-        /// <returns><see langword="true"/> if the sequence is <see langword="null"/> or empty; otherwise, <see langword="false"/>.</returns>
->>>>>>> f8422305
         public static bool IsSequenceNullOrEmpty<TSource>(this IEnumerable<TSource> sequence)
         {
             if (sequence == null)
@@ -643,7 +573,6 @@
         }
 
         /// <summary>
-<<<<<<< HEAD
         /// Determines whether <paramref name="sequence"/> is <see langword="null"/> or exposes no elements.
         /// </summary>
         /// <param name="sequence">
@@ -657,12 +586,6 @@
         /// <exception cref="Exception">
         /// Any exception thrown while enumerating <paramref name="sequence"/> is propagated to the caller.
         /// </exception>
-=======
-        /// Determines whether the specified non-generic sequence is <see langword="null"/> or contains no elements.
-        /// </summary>
-        /// <param name="sequence">The sequence to test. This value may be <see langword="null"/>.</param>
-        /// <returns><see langword="true"/> if the sequence is <see langword="null"/> or empty; otherwise, <see langword="false"/>.</returns>
->>>>>>> f8422305
         public static bool IsSequenceNullOrEmpty(this IEnumerable sequence)
         {
             if (sequence == null)
@@ -680,7 +603,6 @@
         }
 
         /// <summary>
-<<<<<<< HEAD
         /// Determines whether <paramref name="sequence"/> contains fewer elements than the specified count, treating a
         /// <see langword="null"/> sequence as empty.
         /// </summary>
@@ -696,13 +618,6 @@
         /// <exception cref="Exception">
         /// Any exception thrown while enumerating <paramref name="sequence"/> is propagated to the caller.
         /// </exception>
-=======
-        /// Determines whether the sequence contains fewer elements than the specified count.
-        /// </summary>
-        /// <param name="sequence">The sequence to evaluate. This value may be <see langword="null"/>.</param>
-        /// <param name="numberOfElements">The number of elements to compare against.</param>
-        /// <returns><see langword="true"/> if the sequence contains fewer than <paramref name="numberOfElements"/> elements; otherwise, <see langword="false"/>.</returns>
->>>>>>> f8422305
         public static bool SequenceIsShorterThan(this IEnumerable sequence, int numberOfElements)
         {
             if (sequence == null)
@@ -742,7 +657,6 @@
         }
 
         /// <summary>
-<<<<<<< HEAD
         /// Determines whether <paramref name="sequence"/> contains no more than the specified number of elements,
         /// treating a <see langword="null"/> sequence as empty.
         /// </summary>
@@ -758,13 +672,6 @@
         /// <exception cref="Exception">
         /// Any exception thrown while enumerating <paramref name="sequence"/> is propagated to the caller.
         /// </exception>
-=======
-        /// Determines whether the sequence contains fewer than or exactly the specified number of elements.
-        /// </summary>
-        /// <param name="sequence">The sequence to evaluate. This value may be <see langword="null"/>.</param>
-        /// <param name="numberOfElements">The number of elements to compare against.</param>
-        /// <returns><see langword="true"/> if the sequence contains at most <paramref name="numberOfElements"/> elements; otherwise, <see langword="false"/>.</returns>
->>>>>>> f8422305
         public static bool SequenceIsShorterOrEqual(this IEnumerable sequence, int numberOfElements)
         {
             if (sequence == null)
@@ -804,7 +711,6 @@
         }
 
         /// <summary>
-<<<<<<< HEAD
         /// Determines whether <paramref name="sequence"/> contains more elements than the specified count, treating a
         /// <see langword="null"/> sequence as empty.
         /// </summary>
@@ -820,13 +726,6 @@
         /// <exception cref="Exception">
         /// Any exception thrown while enumerating <paramref name="sequence"/> is propagated to the caller.
         /// </exception>
-=======
-        /// Determines whether the sequence contains more elements than the specified count.
-        /// </summary>
-        /// <param name="sequence">The sequence to evaluate. This value may be <see langword="null"/>.</param>
-        /// <param name="numberOfElements">The number of elements to compare against.</param>
-        /// <returns><see langword="true"/> if the sequence contains more than <paramref name="numberOfElements"/> elements; otherwise, <see langword="false"/>.</returns>
->>>>>>> f8422305
         public static bool SequenceIsLongerThan(this IEnumerable sequence, int numberOfElements)
         {
             if (sequence == null)
@@ -866,7 +765,6 @@
         }
 
         /// <summary>
-<<<<<<< HEAD
         /// Determines whether <paramref name="sequence"/> contains at least the specified number of elements, treating a
         /// <see langword="null"/> sequence as empty.
         /// </summary>
@@ -882,13 +780,6 @@
         /// <exception cref="Exception">
         /// Any exception thrown while enumerating <paramref name="sequence"/> is propagated to the caller.
         /// </exception>
-=======
-        /// Determines whether the sequence contains at least the specified number of elements.
-        /// </summary>
-        /// <param name="sequence">The sequence to evaluate. This value may be <see langword="null"/>.</param>
-        /// <param name="numberOfElements">The number of elements to compare against.</param>
-        /// <returns><see langword="true"/> if the sequence contains at least <paramref name="numberOfElements"/> elements; otherwise, <see langword="false"/>.</returns>
->>>>>>> f8422305
         public static bool SequenceIsLongerOrEqual(this IEnumerable sequence, int numberOfElements)
         {
             if (sequence == null)
@@ -928,7 +819,6 @@
         }
 
         /// <summary>
-<<<<<<< HEAD
         /// Calculates the number of elements exposed by <paramref name="sequence"/>.
         /// </summary>
         /// <param name="sequence">
@@ -943,13 +833,6 @@
         /// <exception cref="Exception">
         /// Any exception thrown while enumerating <paramref name="sequence"/> is propagated to the caller.
         /// </exception>
-=======
-        /// Returns the number of elements in the sequence, iterating the entire sequence if necessary.
-        /// </summary>
-        /// <param name="sequence">The sequence to evaluate. If this value is <see langword="null"/>, a <see cref="NullReferenceException"/> is thrown.</param>
-        /// <returns>The number of elements in the sequence.</returns>
-        /// <exception cref="NullReferenceException">The <paramref name="sequence"/> parameter is <see langword="null"/>.</exception>
->>>>>>> f8422305
         public static int GetLength(this IEnumerable sequence)
         {
             ICollection collection = sequence as ICollection;
