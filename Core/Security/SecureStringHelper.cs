﻿//----------------------------------------------------------------------------
// Author           : Álvaro Ibáñez del Pino
// NickName         : aibanez
// Created          : 28-08-2021
//
// Last Modified By : aibanez
// Last Modified On : 18-11-2023
// Description      : v1.7.1
//
// Copyright        : (C)  2023 by Sothis/Nunsys. All rights reserved.       
//----------------------------------------------------------------------------
using System.Net;
using System.Security;

namespace VisionNet.Core.Security
{
    public static class SecureStringHelper
    {
        /// <summary>
<<<<<<< HEAD
        /// Converts the provided <see cref="SecureString"/> into a managed <see cref="string"/> instance by leveraging <see cref="NetworkCredential"/>.
        /// </summary>
        /// <param name="source">Secure text to convert. May be empty, but must not be disposed when invoked.</param>
        /// <returns>A managed string containing the decrypted value of <paramref name="source"/>. Returns <see cref="string.Empty"/> when the secure string is empty.</returns>
        /// <exception cref="ObjectDisposedException">Thrown when <paramref name="source"/> has already been disposed.</exception>
        /// <remarks>The resulting string resides in managed memory and should be handled carefully to avoid lingering sensitive data.</remarks>
        public static string FromSecureString(this SecureString source) => new NetworkCredential("", source).Password;

        /// <summary>
        /// Converts the specified <see cref="string"/> into a new <see cref="SecureString"/> by assigning it through <see cref="NetworkCredential"/>.
        /// </summary>
        /// <param name="source">Plain text value to protect. May be <see langword="null"/>, in which case an empty secure string is returned.</param>
        /// <returns>A new <see cref="SecureString"/> instance whose contents mirror <paramref name="source"/>.</returns>
        /// <exception cref="OutOfMemoryException">Thrown when the runtime cannot allocate the secure string.</exception>
        /// <remarks>The caller is responsible for disposing the returned secure string as soon as it is no longer required.</remarks>
=======
        /// Converts the contents of a <see cref="SecureString"/> to a plain <see cref="string"/> by
        /// leveraging <see cref="NetworkCredential"/> to unwrap the protected value. The resulting
        /// string resides in managed memory and should be cleared or disposed promptly to avoid
        /// leaving sensitive data accessible.
        /// </summary>
        /// <param name="source">The secure text to convert. The value must not be <see langword="null"/> and must not have been disposed.</param>
        /// <returns>The plaintext representation of <paramref name="source"/>; returns <see cref="string.Empty"/> when the secure string is empty.</returns>
        /// <exception cref="ArgumentNullException">Thrown when <paramref name="source"/> is <see langword="null"/>.</exception>
        /// <exception cref="ObjectDisposedException">Thrown when <paramref name="source"/> has already been disposed.</exception>
        public static string FromSecureString(this SecureString source) => new NetworkCredential("", source).Password;

        /// <summary>
        /// Converts a plaintext <see cref="string"/> into a <see cref="SecureString"/> by assigning the
        /// value to a <see cref="NetworkCredential"/> and retrieving its protected representation. The
        /// caller is responsible for disposing the returned secure string to release the sensitive data
        /// from memory.
        /// </summary>
        /// <param name="source">The plaintext value to convert. A <see langword="null"/> value results in an empty <see cref="SecureString"/>.</param>
        /// <returns>A new <see cref="SecureString"/> containing the characters from <paramref name="source"/>; the caller must dispose the instance when finished.</returns>
        /// <remarks>No exceptions are thrown; a <see langword="null"/> input produces an empty secure string.</remarks>
>>>>>>> 194d2b56
        public static SecureString ToSecureString(this string source) => new NetworkCredential("", source).SecurePassword;

        
        /// <summary> The IsEqual function compares two SecureStrings for equality.
        /// It does this by using a HMACSHA256 hash to compare the strings, and then 
        /// overwrites the memory used by both strings with zeros before returning.</summary>
        /// <param name="ss1"> The first securestring to compare</param>
        /// <param name="ss2"> The second securestring to compare</param>
        /// <returns> A boolean value that indicates whether the two securestring objects are equal.</returns>
        public static bool IsEqual(this SecureString ss1, SecureString ss2)
        {
            return CompareSecureStringsWithHmac.IsEqual(ss1, ss2);
        }
    }
}<|MERGE_RESOLUTION|>--- conflicted
+++ resolved
@@ -17,23 +17,12 @@
     public static class SecureStringHelper
     {
         /// <summary>
-<<<<<<< HEAD
         /// Converts the provided <see cref="SecureString"/> into a managed <see cref="string"/> instance by leveraging <see cref="NetworkCredential"/>.
         /// </summary>
         /// <param name="source">Secure text to convert. May be empty, but must not be disposed when invoked.</param>
         /// <returns>A managed string containing the decrypted value of <paramref name="source"/>. Returns <see cref="string.Empty"/> when the secure string is empty.</returns>
         /// <exception cref="ObjectDisposedException">Thrown when <paramref name="source"/> has already been disposed.</exception>
         /// <remarks>The resulting string resides in managed memory and should be handled carefully to avoid lingering sensitive data.</remarks>
-        public static string FromSecureString(this SecureString source) => new NetworkCredential("", source).Password;
-
-        /// <summary>
-        /// Converts the specified <see cref="string"/> into a new <see cref="SecureString"/> by assigning it through <see cref="NetworkCredential"/>.
-        /// </summary>
-        /// <param name="source">Plain text value to protect. May be <see langword="null"/>, in which case an empty secure string is returned.</param>
-        /// <returns>A new <see cref="SecureString"/> instance whose contents mirror <paramref name="source"/>.</returns>
-        /// <exception cref="OutOfMemoryException">Thrown when the runtime cannot allocate the secure string.</exception>
-        /// <remarks>The caller is responsible for disposing the returned secure string as soon as it is no longer required.</remarks>
-=======
         /// Converts the contents of a <see cref="SecureString"/> to a plain <see cref="string"/> by
         /// leveraging <see cref="NetworkCredential"/> to unwrap the protected value. The resulting
         /// string resides in managed memory and should be cleared or disposed promptly to avoid
@@ -54,7 +43,6 @@
         /// <param name="source">The plaintext value to convert. A <see langword="null"/> value results in an empty <see cref="SecureString"/>.</param>
         /// <returns>A new <see cref="SecureString"/> containing the characters from <paramref name="source"/>; the caller must dispose the instance when finished.</returns>
         /// <remarks>No exceptions are thrown; a <see langword="null"/> input produces an empty secure string.</remarks>
->>>>>>> 194d2b56
         public static SecureString ToSecureString(this string source) => new NetworkCredential("", source).SecurePassword;
 
         
